--- conflicted
+++ resolved
@@ -1,1035 +1,1018 @@
-using System;
-using System.Collections.Generic;
-using System.Linq;
-using System.Net.Http;
-using System.Threading;
-using System.Threading.Tasks;
-using Microsoft.Extensions.Logging;
-using Microsoft.Kiota.Abstractions;
-using Procore.SDK.Core.ErrorHandling;
-using Procore.SDK.Core.Logging;
-using CoreModels = Procore.SDK.Core.Models;
-using ProjectModels = Procore.SDK.ProjectManagement.Models;
-
-namespace Procore.SDK.ProjectManagement;
-
-/// <summary>
-/// Implementation of the ProjectManagement client wrapper that provides domain-specific 
-/// convenience methods over the generated Kiota client.
-/// </summary>
-public class ProcoreProjectManagementClient : ProjectModels.IProjectManagementClient
-{
-    private readonly Procore.SDK.ProjectManagement.ProjectManagementClient _generatedClient;
-    private readonly ILogger<ProcoreProjectManagementClient>? _logger;
-    private readonly ErrorMapper? _errorMapper;
-    private readonly StructuredLogger? _structuredLogger;
-    private bool _disposed;
-
-    /// <summary>
-    /// Provides access to the underlying generated Kiota client for advanced scenarios.
-    /// </summary>
-    public object RawClient => _generatedClient;
-
-    /// <summary>
-    /// Initializes a new instance of the ProcoreProjectManagementClient.
-    /// </summary>
-    /// <param name="requestAdapter">The request adapter to use for HTTP communication.</param>
-    /// <param name="logger">Optional logger for diagnostic information.</param>
-    /// <param name="errorMapper">Optional error mapper for exception handling.</param>
-    /// <param name="structuredLogger">Optional structured logger for correlation tracking.</param>
-    public ProcoreProjectManagementClient(
-        IRequestAdapter requestAdapter, 
-        ILogger<ProcoreProjectManagementClient>? logger = null,
-        ErrorMapper? errorMapper = null,
-        StructuredLogger? structuredLogger = null)
-    {
-        _generatedClient = new Procore.SDK.ProjectManagement.ProjectManagementClient(requestAdapter);
-        _logger = logger;
-        _errorMapper = errorMapper;
-        _structuredLogger = structuredLogger;
-    }
-
-    #region Private Helper Methods
-
-    /// <summary>
-    /// Executes an operation with proper error handling and logging.
-    /// </summary>
-    private async Task<T> ExecuteWithResilienceAsync<T>(
-        Func<Task<T>> operation,
-        string operationName,
-        string? correlationId = null,
-        CancellationToken cancellationToken = default)
-    {
-        correlationId ??= Guid.NewGuid().ToString();
-        
-        using var operationScope = _structuredLogger?.BeginOperation(operationName, correlationId);
-        
-        try
-        {
-<<<<<<< HEAD
-            _logger?.LogDebug("Getting projects for company {CompanyId}", companyId);
-            
-            // Placeholder implementation
-            await Task.CompletedTask.ConfigureAwait(false);
-            return Enumerable.Empty<Project>();
-=======
-            return await operation();
->>>>>>> 7c09e119
-        }
-        catch (HttpRequestException ex)
-        {
-            var mappedException = _errorMapper?.MapHttpException(ex, correlationId) ?? 
-                new ProcoreCoreException(ex.Message, "HTTP_ERROR", null, correlationId);
-            
-            _structuredLogger?.LogError(mappedException, operationName, correlationId, 
-                "HTTP error in operation {Operation}", operationName);
-            
-            throw mappedException;
-        }
-        catch (TaskCanceledException ex) when (cancellationToken.IsCancellationRequested)
-        {
-            _structuredLogger?.LogWarning(operationName, correlationId,
-                "Operation {Operation} was cancelled", operationName);
-            throw;
-        }
-        catch (Exception ex)
-        {
-            var wrappedException = new ProcoreCoreException(
-                $"Unexpected error in {operationName}: {ex.Message}", 
-                "UNEXPECTED_ERROR", 
-                null, 
-                correlationId);
-            
-            _structuredLogger?.LogError(wrappedException, operationName, correlationId,
-                "Unexpected error in operation {Operation}", operationName);
-            
-            throw wrappedException;
-        }
-    }
-
-    /// <summary>
-    /// Executes an operation with proper error handling and logging (void return).
-    /// </summary>
-    private async Task ExecuteWithResilienceAsync(
-        Func<Task> operation,
-        string operationName,
-        string? correlationId = null,
-        CancellationToken cancellationToken = default)
-    {
-        await ExecuteWithResilienceAsync(async () =>
-        {
-            await operation();
-            return true; // Return a dummy value
-        }, operationName, correlationId, cancellationToken);
-    }
-
-    #endregion
-
-    #region Project Operations
-
-    /// <summary>
-    /// Gets all projects for a company.
-    /// </summary>
-    /// <param name="companyId">The company ID.</param>
-    /// <param name="cancellationToken">Cancellation token for the request.</param>
-    /// <returns>A collection of projects.</returns>
-    public async Task<IEnumerable<ProjectModels.Project>> GetProjectsAsync(int companyId, CancellationToken cancellationToken = default)
-    {
-        return await ExecuteWithResilienceAsync(
-            async () =>
-            {
-                _logger?.LogDebug("Getting projects for company {CompanyId}", companyId);
-                
-                // TODO: Replace with actual implementation using generated client
-                // This is currently a placeholder implementation
-                return Enumerable.Empty<ProjectModels.Project>();
-            },
-            $"GetProjects-Company-{companyId}",
-            null,
-            cancellationToken);
-    }
-
-    /// <summary>
-    /// Gets a specific project by ID.
-    /// </summary>
-    /// <param name="companyId">The company ID.</param>
-    /// <param name="projectId">The project ID.</param>
-    /// <param name="cancellationToken">Cancellation token for the request.</param>
-    /// <returns>The project.</returns>
-    public async Task<ProjectModels.Project> GetProjectAsync(int companyId, int projectId, CancellationToken cancellationToken = default)
-    {
-        try
-        {
-            _logger?.LogDebug("Getting project {ProjectId} for company {CompanyId}", projectId, companyId);
-            
-            // Placeholder implementation
-            return new Project 
-            { 
-                Id = projectId, 
-                CompanyId = companyId,
-                Name = "Placeholder Project",
-                Status = ProjectStatus.Active,
-                IsActive = true,
-                CreatedAt = DateTime.UtcNow,
-                UpdatedAt = DateTime.UtcNow
-            };
-        }
-        catch (HttpRequestException ex)
-        {
-            _logger?.LogError(ex, "Failed to get project {ProjectId} for company {CompanyId}", projectId, companyId);
-            throw;
-        }
-    }
-
-    /// <summary>
-    /// Creates a new project.
-    /// </summary>
-    /// <param name="companyId">The company ID.</param>
-    /// <param name="request">The project creation request.</param>
-    /// <param name="cancellationToken">Cancellation token for the request.</param>
-    /// <returns>The created project.</returns>
-    public async Task<ProjectModels.Project> CreateProjectAsync(int companyId, ProjectModels.CreateProjectRequest request, CancellationToken cancellationToken = default)
-    {
-        ArgumentNullException.ThrowIfNull(request);
-        
-        return await ExecuteWithResilienceAsync(
-            async () =>
-            {
-                _logger?.LogDebug("Creating project {ProjectName} for company {CompanyId}", request.Name, companyId);
-                
-                // TODO: Replace with actual implementation using generated client
-                // This is currently a placeholder implementation
-                return new Project 
-                { 
-                    Id = 1,
-                    CompanyId = companyId,
-                    Name = request.Name,
-                    Description = request.Description,
-                    StartDate = request.StartDate,
-                    EndDate = request.EndDate,
-                    Budget = request.Budget,
-                    ProjectType = request.ProjectType,
-                    Status = ProjectStatus.Planning,
-                    Phase = ProjectPhase.PreConstruction,
-                    IsActive = true,
-                    CreatedAt = DateTime.UtcNow,
-                    UpdatedAt = DateTime.UtcNow
-                };
-            },
-            $"CreateProject-{request.Name}-Company-{companyId}",
-            null,
-            cancellationToken);
-    }
-
-    /// <summary>
-    /// Updates an existing project.
-    /// </summary>
-    /// <param name="companyId">The company ID.</param>
-    /// <param name="projectId">The project ID.</param>
-    /// <param name="request">The project update request.</param>
-    /// <param name="cancellationToken">Cancellation token for the request.</param>
-    /// <returns>The updated project.</returns>
-    public async Task<ProjectModels.Project> UpdateProjectAsync(int companyId, int projectId, ProjectModels.UpdateProjectRequest request, CancellationToken cancellationToken = default)
-    {
-        ArgumentNullException.ThrowIfNull(request);
-        
-        try
-        {
-            _logger?.LogDebug("Updating project {ProjectId} for company {CompanyId}", projectId, companyId);
-            
-            // Placeholder implementation
-            return new Project 
-            { 
-                Id = projectId,
-                CompanyId = companyId,
-                Name = request.Name ?? "Updated Project",
-                Description = request.Description ?? "Updated Description",
-                Status = request.Status ?? ProjectStatus.Active,
-                StartDate = request.StartDate,
-                EndDate = request.EndDate,
-                Budget = request.Budget,
-                IsActive = true,
-                UpdatedAt = DateTime.UtcNow
-            };
-        }
-        catch (HttpRequestException ex)
-        {
-            _logger?.LogError(ex, "Failed to update project {ProjectId} for company {CompanyId}", projectId, companyId);
-            throw;
-        }
-    }
-
-    /// <summary>
-    /// Deletes a project.
-    /// </summary>
-    /// <param name="companyId">The company ID.</param>
-    /// <param name="projectId">The project ID.</param>
-    /// <param name="cancellationToken">Cancellation token for the request.</param>
-    public async Task DeleteProjectAsync(int companyId, int projectId, CancellationToken cancellationToken = default)
-    {
-        try
-        {
-            _logger?.LogDebug("Deleting project {ProjectId} for company {CompanyId}", projectId, companyId);
-            
-            // Placeholder implementation
-            await Task.CompletedTask.ConfigureAwait(false);
-        }
-        catch (HttpRequestException ex)
-        {
-            _logger?.LogError(ex, "Failed to delete project {ProjectId} for company {CompanyId}", projectId, companyId);
-            throw;
-        }
-    }
-
-    #endregion
-
-    #region Budget Operations
-
-    /// <summary>
-    /// Gets all budget line items for a project.
-    /// </summary>
-    /// <param name="companyId">The company ID.</param>
-    /// <param name="projectId">The project ID.</param>
-    /// <param name="cancellationToken">Cancellation token for the request.</param>
-    /// <returns>A collection of budget line items.</returns>
-    public async Task<IEnumerable<ProjectModels.BudgetLineItem>> GetBudgetLineItemsAsync(int companyId, int projectId, CancellationToken cancellationToken = default)
-    {
-        try
-        {
-            _logger?.LogDebug("Getting budget line items for project {ProjectId} in company {CompanyId}", projectId, companyId);
-            
-            // Placeholder implementation
-<<<<<<< HEAD
-            await Task.CompletedTask.ConfigureAwait(false);
-            return Enumerable.Empty<BudgetLineItem>();
-=======
-            return Enumerable.Empty<ProjectModels.BudgetLineItem>();
->>>>>>> 7c09e119
-        }
-        catch (HttpRequestException ex)
-        {
-            _logger?.LogError(ex, "Failed to get budget line items for project {ProjectId} in company {CompanyId}", projectId, companyId);
-            throw;
-        }
-    }
-
-    /// <summary>
-    /// Gets a specific budget line item by ID.
-    /// </summary>
-    /// <param name="companyId">The company ID.</param>
-    /// <param name="projectId">The project ID.</param>
-    /// <param name="lineItemId">The budget line item ID.</param>
-    /// <param name="cancellationToken">Cancellation token for the request.</param>
-    /// <returns>The budget line item.</returns>
-    public async Task<ProjectModels.BudgetLineItem> GetBudgetLineItemAsync(int companyId, int projectId, int lineItemId, CancellationToken cancellationToken = default)
-    {
-        try
-        {
-            _logger?.LogDebug("Getting budget line item {LineItemId} for project {ProjectId} in company {CompanyId}", lineItemId, projectId, companyId);
-            
-            // Placeholder implementation
-            return new BudgetLineItem 
-            { 
-                Id = lineItemId,
-                ProjectId = projectId,
-                WbsCode = "1.1.1",
-                Description = "Placeholder Budget Line Item",
-                BudgetAmount = 10000m,
-                ActualAmount = 8500m,
-                VarianceAmount = -1500m,
-                CostCode = "01000",
-                CreatedAt = DateTime.UtcNow,
-                UpdatedAt = DateTime.UtcNow
-            };
-        }
-        catch (HttpRequestException ex)
-        {
-            _logger?.LogError(ex, "Failed to get budget line item {LineItemId} for project {ProjectId} in company {CompanyId}", lineItemId, projectId, companyId);
-            throw;
-        }
-    }
-
-    /// <summary>
-    /// Creates a new budget change.
-    /// </summary>
-    /// <param name="companyId">The company ID.</param>
-    /// <param name="projectId">The project ID.</param>
-    /// <param name="request">The budget change creation request.</param>
-    /// <param name="cancellationToken">Cancellation token for the request.</param>
-    /// <returns>The created budget change.</returns>
-    public async Task<ProjectModels.BudgetChange> CreateBudgetChangeAsync(int companyId, int projectId, ProjectModels.CreateBudgetChangeRequest request, CancellationToken cancellationToken = default)
-    {
-        ArgumentNullException.ThrowIfNull(request);
-        
-        try
-        {
-            _logger?.LogDebug("Creating budget change for project {ProjectId} in company {CompanyId}", projectId, companyId);
-            
-            // Placeholder implementation
-            return new BudgetChange 
-            { 
-                Id = 1,
-                ProjectId = projectId,
-                Description = request.Description,
-                Amount = request.Amount,
-                Status = BudgetChangeStatus.Draft,
-                CreatedAt = DateTime.UtcNow,
-                CreatedBy = 1,
-                LineItems = request.LineItems
-            };
-        }
-        catch (HttpRequestException ex)
-        {
-            _logger?.LogError(ex, "Failed to create budget change for project {ProjectId} in company {CompanyId}", projectId, companyId);
-            throw;
-        }
-    }
-
-    /// <summary>
-    /// Gets all budget changes for a project.
-    /// </summary>
-    /// <param name="companyId">The company ID.</param>
-    /// <param name="projectId">The project ID.</param>
-    /// <param name="cancellationToken">Cancellation token for the request.</param>
-    /// <returns>A collection of budget changes.</returns>
-    public async Task<IEnumerable<ProjectModels.BudgetChange>> GetBudgetChangesAsync(int companyId, int projectId, CancellationToken cancellationToken = default)
-    {
-        try
-        {
-            _logger?.LogDebug("Getting budget changes for project {ProjectId} in company {CompanyId}", projectId, companyId);
-            
-            // Placeholder implementation
-            await Task.CompletedTask.ConfigureAwait(false);
-            return Enumerable.Empty<BudgetChange>();
-        }
-        catch (HttpRequestException ex)
-        {
-            _logger?.LogError(ex, "Failed to get budget changes for project {ProjectId} in company {CompanyId}", projectId, companyId);
-            throw;
-        }
-    }
-
-    #endregion
-
-    #region Contract Operations
-
-    /// <summary>
-    /// Gets all commitment contracts for a project.
-    /// </summary>
-    /// <param name="companyId">The company ID.</param>
-    /// <param name="projectId">The project ID.</param>
-    /// <param name="cancellationToken">Cancellation token for the request.</param>
-    /// <returns>A collection of commitment contracts.</returns>
-    public async Task<IEnumerable<ProjectModels.CommitmentContract>> GetCommitmentContractsAsync(int companyId, int projectId, CancellationToken cancellationToken = default)
-    {
-        try
-        {
-            _logger?.LogDebug("Getting commitment contracts for project {ProjectId} in company {CompanyId}", projectId, companyId);
-            
-            // Placeholder implementation
-<<<<<<< HEAD
-            await Task.CompletedTask.ConfigureAwait(false);
-            return Enumerable.Empty<CommitmentContract>();
-=======
-            return Enumerable.Empty<ProjectModels.CommitmentContract>();
->>>>>>> 7c09e119
-        }
-        catch (HttpRequestException ex)
-        {
-            _logger?.LogError(ex, "Failed to get commitment contracts for project {ProjectId} in company {CompanyId}", projectId, companyId);
-            throw;
-        }
-    }
-
-    /// <summary>
-    /// Gets a specific commitment contract by ID.
-    /// </summary>
-    /// <param name="companyId">The company ID.</param>
-    /// <param name="projectId">The project ID.</param>
-    /// <param name="contractId">The contract ID.</param>
-    /// <param name="cancellationToken">Cancellation token for the request.</param>
-    /// <returns>The commitment contract.</returns>
-    public async Task<ProjectModels.CommitmentContract> GetCommitmentContractAsync(int companyId, int projectId, int contractId, CancellationToken cancellationToken = default)
-    {
-        try
-        {
-            _logger?.LogDebug("Getting commitment contract {ContractId} for project {ProjectId} in company {CompanyId}", contractId, projectId, companyId);
-            
-            // Placeholder implementation
-            return new CommitmentContract 
-            { 
-                Id = contractId,
-                ProjectId = projectId,
-                Title = "Placeholder Contract",
-                ContractNumber = "C-001",
-                ContractAmount = 50000m,
-                Status = ContractStatus.Draft,
-                VendorId = 1,
-                CreatedAt = DateTime.UtcNow,
-                UpdatedAt = DateTime.UtcNow
-            };
-        }
-        catch (HttpRequestException ex)
-        {
-            _logger?.LogError(ex, "Failed to get commitment contract {ContractId} for project {ProjectId} in company {CompanyId}", contractId, projectId, companyId);
-            throw;
-        }
-    }
-
-    /// <summary>
-    /// Creates a new change order.
-    /// </summary>
-    /// <param name="companyId">The company ID.</param>
-    /// <param name="projectId">The project ID.</param>
-    /// <param name="request">The change order creation request.</param>
-    /// <param name="cancellationToken">Cancellation token for the request.</param>
-    /// <returns>The created change order.</returns>
-    public async Task<ProjectModels.ChangeOrder> CreateChangeOrderAsync(int companyId, int projectId, ProjectModels.CreateChangeOrderRequest request, CancellationToken cancellationToken = default)
-    {
-        ArgumentNullException.ThrowIfNull(request);
-        
-        try
-        {
-            _logger?.LogDebug("Creating change order for project {ProjectId} in company {CompanyId}", projectId, companyId);
-            
-            // Placeholder implementation
-            return new ChangeOrder 
-            { 
-                Id = 1,
-                ProjectId = projectId,
-                ContractId = request.ContractId,
-                Title = request.Title,
-                Number = request.Number,
-                Amount = request.Amount,
-                Status = ChangeOrderStatus.Draft,
-                Type = request.Type,
-                Description = request.Description,
-                CreatedAt = DateTime.UtcNow,
-                UpdatedAt = DateTime.UtcNow
-            };
-        }
-        catch (HttpRequestException ex)
-        {
-            _logger?.LogError(ex, "Failed to create change order for project {ProjectId} in company {CompanyId}", projectId, companyId);
-            throw;
-        }
-    }
-
-    /// <summary>
-    /// Gets all change orders for a project.
-    /// </summary>
-    /// <param name="companyId">The company ID.</param>
-    /// <param name="projectId">The project ID.</param>
-    /// <param name="cancellationToken">Cancellation token for the request.</param>
-    /// <returns>A collection of change orders.</returns>
-    public async Task<IEnumerable<ProjectModels.ChangeOrder>> GetChangeOrdersAsync(int companyId, int projectId, CancellationToken cancellationToken = default)
-    {
-        try
-        {
-            _logger?.LogDebug("Getting change orders for project {ProjectId} in company {CompanyId}", projectId, companyId);
-            
-            // Placeholder implementation
-            await Task.CompletedTask.ConfigureAwait(false);
-            return Enumerable.Empty<ChangeOrder>();
-        }
-        catch (HttpRequestException ex)
-        {
-            _logger?.LogError(ex, "Failed to get change orders for project {ProjectId} in company {CompanyId}", projectId, companyId);
-            throw;
-        }
-    }
-
-    #endregion
-
-    #region Workflow Operations
-
-    /// <summary>
-    /// Gets all workflow instances for a project.
-    /// </summary>
-    /// <param name="companyId">The company ID.</param>
-    /// <param name="projectId">The project ID.</param>
-    /// <param name="cancellationToken">Cancellation token for the request.</param>
-    /// <returns>A collection of workflow instances.</returns>
-    public async Task<IEnumerable<ProjectModels.WorkflowInstance>> GetWorkflowInstancesAsync(int companyId, int projectId, CancellationToken cancellationToken = default)
-    {
-        try
-        {
-            _logger?.LogDebug("Getting workflow instances for project {ProjectId} in company {CompanyId}", projectId, companyId);
-            
-            // Placeholder implementation
-            await Task.CompletedTask.ConfigureAwait(false);
-            return Enumerable.Empty<WorkflowInstance>();
-        }
-        catch (HttpRequestException ex)
-        {
-            _logger?.LogError(ex, "Failed to get workflow instances for project {ProjectId} in company {CompanyId}", projectId, companyId);
-            throw;
-        }
-    }
-
-    /// <summary>
-    /// Gets a specific workflow instance by ID.
-    /// </summary>
-    /// <param name="companyId">The company ID.</param>
-    /// <param name="projectId">The project ID.</param>
-    /// <param name="workflowId">The workflow instance ID.</param>
-    /// <param name="cancellationToken">Cancellation token for the request.</param>
-    /// <returns>The workflow instance.</returns>
-    public async Task<ProjectModels.WorkflowInstance> GetWorkflowInstanceAsync(int companyId, int projectId, int workflowId, CancellationToken cancellationToken = default)
-    {
-        try
-        {
-            _logger?.LogDebug("Getting workflow instance {WorkflowId} for project {ProjectId} in company {CompanyId}", workflowId, projectId, companyId);
-            
-            // Placeholder implementation
-            return new WorkflowInstance 
-            { 
-                Id = workflowId,
-                ProjectId = projectId,
-                Title = "Placeholder Workflow",
-                Status = WorkflowStatus.Active,
-                CreatedAt = DateTime.UtcNow,
-                CreatedBy = 1
-            };
-        }
-        catch (HttpRequestException ex)
-        {
-            _logger?.LogError(ex, "Failed to get workflow instance {WorkflowId} for project {ProjectId} in company {CompanyId}", workflowId, projectId, companyId);
-            throw;
-        }
-    }
-
-    /// <summary>
-    /// Restarts a workflow instance.
-    /// </summary>
-    /// <param name="companyId">The company ID.</param>
-    /// <param name="projectId">The project ID.</param>
-    /// <param name="workflowId">The workflow instance ID.</param>
-    /// <param name="cancellationToken">Cancellation token for the request.</param>
-    public async Task RestartWorkflowAsync(int companyId, int projectId, int workflowId, CancellationToken cancellationToken = default)
-    {
-        try
-        {
-            _logger?.LogDebug("Restarting workflow instance {WorkflowId} for project {ProjectId} in company {CompanyId}", workflowId, projectId, companyId);
-            
-            // Placeholder implementation
-            await Task.CompletedTask.ConfigureAwait(false);
-        }
-        catch (HttpRequestException ex)
-        {
-            _logger?.LogError(ex, "Failed to restart workflow instance {WorkflowId} for project {ProjectId} in company {CompanyId}", workflowId, projectId, companyId);
-            throw;
-        }
-    }
-
-    /// <summary>
-    /// Terminates a workflow instance.
-    /// </summary>
-    /// <param name="companyId">The company ID.</param>
-    /// <param name="projectId">The project ID.</param>
-    /// <param name="workflowId">The workflow instance ID.</param>
-    /// <param name="cancellationToken">Cancellation token for the request.</param>
-    public async Task TerminateWorkflowAsync(int companyId, int projectId, int workflowId, CancellationToken cancellationToken = default)
-    {
-        try
-        {
-            _logger?.LogDebug("Terminating workflow instance {WorkflowId} for project {ProjectId} in company {CompanyId}", workflowId, projectId, companyId);
-            
-            // Placeholder implementation
-            await Task.CompletedTask.ConfigureAwait(false);
-        }
-        catch (HttpRequestException ex)
-        {
-            _logger?.LogError(ex, "Failed to terminate workflow instance {WorkflowId} for project {ProjectId} in company {CompanyId}", workflowId, projectId, companyId);
-            throw;
-        }
-    }
-
-    #endregion
-
-    #region Meeting Operations
-
-    /// <summary>
-    /// Gets all meetings for a project.
-    /// </summary>
-    /// <param name="companyId">The company ID.</param>
-    /// <param name="projectId">The project ID.</param>
-    /// <param name="cancellationToken">Cancellation token for the request.</param>
-    /// <returns>A collection of meetings.</returns>
-    public async Task<IEnumerable<ProjectModels.Meeting>> GetMeetingsAsync(int companyId, int projectId, CancellationToken cancellationToken = default)
-    {
-        try
-        {
-            _logger?.LogDebug("Getting meetings for project {ProjectId} in company {CompanyId}", projectId, companyId);
-            
-            // Placeholder implementation
-            await Task.CompletedTask.ConfigureAwait(false);
-            return Enumerable.Empty<Meeting>();
-        }
-        catch (HttpRequestException ex)
-        {
-            _logger?.LogError(ex, "Failed to get meetings for project {ProjectId} in company {CompanyId}", projectId, companyId);
-            throw;
-        }
-    }
-
-    /// <summary>
-    /// Gets a specific meeting by ID.
-    /// </summary>
-    /// <param name="companyId">The company ID.</param>
-    /// <param name="projectId">The project ID.</param>
-    /// <param name="meetingId">The meeting ID.</param>
-    /// <param name="cancellationToken">Cancellation token for the request.</param>
-    /// <returns>The meeting.</returns>
-    public async Task<ProjectModels.Meeting> GetMeetingAsync(int companyId, int projectId, int meetingId, CancellationToken cancellationToken = default)
-    {
-        try
-        {
-            _logger?.LogDebug("Getting meeting {MeetingId} for project {ProjectId} in company {CompanyId}", meetingId, projectId, companyId);
-            
-            // Placeholder implementation
-            return new Meeting 
-            { 
-                Id = meetingId,
-                ProjectId = projectId,
-                Title = "Placeholder Meeting",
-                ScheduledDate = DateTime.UtcNow.AddDays(7),
-                Location = "Conference Room A",
-                Status = MeetingStatus.Scheduled,
-                AttendeeIds = new List<int> { 1, 2, 3 },
-                CreatedAt = DateTime.UtcNow,
-                UpdatedAt = DateTime.UtcNow
-            };
-        }
-        catch (HttpRequestException ex)
-        {
-            _logger?.LogError(ex, "Failed to get meeting {MeetingId} for project {ProjectId} in company {CompanyId}", meetingId, projectId, companyId);
-            throw;
-        }
-    }
-
-    /// <summary>
-    /// Creates a new meeting.
-    /// </summary>
-    /// <param name="companyId">The company ID.</param>
-    /// <param name="projectId">The project ID.</param>
-    /// <param name="request">The meeting creation request.</param>
-    /// <param name="cancellationToken">Cancellation token for the request.</param>
-    /// <returns>The created meeting.</returns>
-    public async Task<ProjectModels.Meeting> CreateMeetingAsync(int companyId, int projectId, ProjectModels.CreateMeetingRequest request, CancellationToken cancellationToken = default)
-    {
-        ArgumentNullException.ThrowIfNull(request);
-        
-        try
-        {
-            _logger?.LogDebug("Creating meeting for project {ProjectId} in company {CompanyId}", projectId, companyId);
-            
-            // Placeholder implementation
-            return new Meeting 
-            { 
-                Id = 1,
-                ProjectId = projectId,
-                Title = request.Title,
-                ScheduledDate = request.ScheduledDate,
-                Location = request.Location,
-                Status = MeetingStatus.Scheduled,
-                AttendeeIds = request.AttendeeIds,
-                CreatedAt = DateTime.UtcNow,
-                UpdatedAt = DateTime.UtcNow
-            };
-        }
-        catch (HttpRequestException ex)
-        {
-            _logger?.LogError(ex, "Failed to create meeting for project {ProjectId} in company {CompanyId}", projectId, companyId);
-            throw;
-        }
-    }
-
-    /// <summary>
-    /// Updates an existing meeting.
-    /// </summary>
-    /// <param name="companyId">The company ID.</param>
-    /// <param name="projectId">The project ID.</param>
-    /// <param name="meetingId">The meeting ID.</param>
-    /// <param name="request">The meeting update request.</param>
-    /// <param name="cancellationToken">Cancellation token for the request.</param>
-    /// <returns>The updated meeting.</returns>
-    public async Task<ProjectModels.Meeting> UpdateMeetingAsync(int companyId, int projectId, int meetingId, ProjectModels.CreateMeetingRequest request, CancellationToken cancellationToken = default)
-    {
-        ArgumentNullException.ThrowIfNull(request);
-        
-        try
-        {
-            _logger?.LogDebug("Updating meeting {MeetingId} for project {ProjectId} in company {CompanyId}", meetingId, projectId, companyId);
-            
-            // Placeholder implementation
-            return new Meeting 
-            { 
-                Id = meetingId,
-                ProjectId = projectId,
-                Title = request.Title,
-                ScheduledDate = request.ScheduledDate,
-                Location = request.Location,
-                Status = MeetingStatus.Scheduled,
-                AttendeeIds = request.AttendeeIds,
-                UpdatedAt = DateTime.UtcNow
-            };
-        }
-        catch (HttpRequestException ex)
-        {
-            _logger?.LogError(ex, "Failed to update meeting {MeetingId} for project {ProjectId} in company {CompanyId}", meetingId, projectId, companyId);
-            throw;
-        }
-    }
-
-    #endregion
-
-    #region Convenience Methods
-
-    /// <summary>
-    /// Gets all active projects for a company.
-    /// </summary>
-    /// <param name="companyId">The company ID.</param>
-    /// <param name="cancellationToken">Cancellation token for the request.</param>
-    /// <returns>A collection of active projects.</returns>
-    public async Task<IEnumerable<ProjectModels.Project>> GetActiveProjectsAsync(int companyId, CancellationToken cancellationToken = default)
-    {
-        try
-        {
-            _logger?.LogDebug("Getting active projects for company {CompanyId}", companyId);
-            
-            // Placeholder implementation
-<<<<<<< HEAD
-            await Task.CompletedTask.ConfigureAwait(false);
-            return Enumerable.Empty<Project>();
-=======
-            return Enumerable.Empty<ProjectModels.Project>();
->>>>>>> 7c09e119
-        }
-        catch (HttpRequestException ex)
-        {
-            _logger?.LogError(ex, "Failed to get active projects for company {CompanyId}", companyId);
-            throw new InvalidOperationException($"Failed to get active projects for company {companyId}", ex);
-        }
-    }
-
-    /// <summary>
-    /// Gets a project by name.
-    /// </summary>
-    /// <param name="companyId">The company ID.</param>
-    /// <param name="projectName">The project name.</param>
-    /// <param name="cancellationToken">Cancellation token for the request.</param>
-    /// <returns>The project.</returns>
-    public async Task<ProjectModels.Project> GetProjectByNameAsync(int companyId, string projectName, CancellationToken cancellationToken = default)
-    {
-        if (string.IsNullOrEmpty(projectName))
-        {
-            throw new ArgumentException("Project name cannot be null or empty", nameof(projectName));
-        }
-        
-        try
-        {
-            _logger?.LogDebug("Getting project by name {ProjectName} for company {CompanyId}", projectName, companyId);
-            
-            // Placeholder implementation
-            return new Project 
-            { 
-                Id = 1,
-                CompanyId = companyId,
-                Name = projectName,
-                Status = ProjectStatus.Active,
-                IsActive = true
-            };
-        }
-        catch (HttpRequestException ex)
-        {
-            _logger?.LogError(ex, "Failed to get project by name {ProjectName} for company {CompanyId}", projectName, companyId);
-            throw new InvalidOperationException($"Failed to get project by name {projectName} for company {companyId}", ex);
-        }
-    }
-
-    /// <summary>
-    /// Gets the total budget amount for a project.
-    /// </summary>
-    /// <param name="companyId">The company ID.</param>
-    /// <param name="projectId">The project ID.</param>
-    /// <param name="cancellationToken">Cancellation token for the request.</param>
-    /// <returns>The total budget amount.</returns>
-    public async Task<decimal> GetProjectBudgetTotalAsync(int companyId, int projectId, CancellationToken cancellationToken = default)
-    {
-        try
-        {
-            _logger?.LogDebug("Getting budget total for project {ProjectId} in company {CompanyId}", projectId, companyId);
-            
-            // Placeholder implementation
-            await Task.CompletedTask.ConfigureAwait(false);
-            return 100000m;
-        }
-        catch (HttpRequestException ex)
-        {
-            _logger?.LogError(ex, "Failed to get budget total for project {ProjectId} in company {CompanyId}", projectId, companyId);
-            throw new InvalidOperationException($"Failed to get budget total for project {projectId} in company {companyId}", ex);
-        }
-    }
-
-    /// <summary>
-    /// Gets budget variances that exceed a threshold percentage.
-    /// </summary>
-    /// <param name="companyId">The company ID.</param>
-    /// <param name="projectId">The project ID.</param>
-    /// <param name="thresholdPercentage">The variance threshold percentage.</param>
-    /// <param name="cancellationToken">Cancellation token for the request.</param>
-    /// <returns>A collection of budget variances.</returns>
-    public async Task<IEnumerable<ProjectModels.BudgetVariance>> GetBudgetVariancesAsync(int companyId, int projectId, decimal thresholdPercentage, CancellationToken cancellationToken = default)
-    {
-        try
-        {
-            _logger?.LogDebug("Getting budget variances for project {ProjectId} in company {CompanyId} with threshold {Threshold}%", projectId, companyId, thresholdPercentage);
-            
-            // Placeholder implementation
-            await Task.CompletedTask.ConfigureAwait(false);
-            return Enumerable.Empty<BudgetVariance>();
-        }
-        catch (HttpRequestException ex)
-        {
-            _logger?.LogError(ex, "Failed to get budget variances for project {ProjectId} in company {CompanyId}", projectId, companyId);
-            throw new InvalidOperationException($"Failed to get budget variances for project {projectId} in company {companyId}", ex);
-        }
-    }
-
-    #endregion
-
-    #region Pagination Support
-
-    /// <summary>
-    /// Gets projects with pagination support.
-    /// </summary>
-    /// <param name="companyId">The company ID.</param>
-    /// <param name="options">Pagination options.</param>
-    /// <param name="cancellationToken">Cancellation token for the request.</param>
-    /// <returns>A paged result of projects.</returns>
-    public async Task<CoreModels.PagedResult<ProjectModels.Project>> GetProjectsPagedAsync(int companyId, CoreModels.PaginationOptions options, CancellationToken cancellationToken = default)
-    {
-        ArgumentNullException.ThrowIfNull(options);
-        
-        try
-        {
-            _logger?.LogDebug("Getting projects with pagination for company {CompanyId} (page {Page}, per page {PerPage})", companyId, options.Page, options.PerPage);
-            
-            // Placeholder implementation
-            return new CoreModels.PagedResult<ProjectModels.Project>
-            {
-                Items = Enumerable.Empty<ProjectModels.Project>(),
-                TotalCount = 0,
-                Page = options.Page,
-                PerPage = options.PerPage,
-                TotalPages = 0,
-                HasNextPage = false,
-                HasPreviousPage = false
-            };
-        }
-        catch (HttpRequestException ex)
-        {
-            _logger?.LogError(ex, "Failed to get projects with pagination for company {CompanyId}", companyId);
-            throw new InvalidOperationException($"Failed to get projects with pagination for company {companyId}", ex);
-        }
-    }
-
-    /// <summary>
-    /// Gets budget line items with pagination support.
-    /// </summary>
-    /// <param name="companyId">The company ID.</param>
-    /// <param name="projectId">The project ID.</param>
-    /// <param name="options">Pagination options.</param>
-    /// <param name="cancellationToken">Cancellation token for the request.</param>
-    /// <returns>A paged result of budget line items.</returns>
-    public async Task<CoreModels.PagedResult<ProjectModels.BudgetLineItem>> GetBudgetLineItemsPagedAsync(int companyId, int projectId, CoreModels.PaginationOptions options, CancellationToken cancellationToken = default)
-    {
-        ArgumentNullException.ThrowIfNull(options);
-        
-        try
-        {
-            _logger?.LogDebug("Getting budget line items with pagination for project {ProjectId} in company {CompanyId} (page {Page}, per page {PerPage})", projectId, companyId, options.Page, options.PerPage);
-            
-            // Placeholder implementation
-            return new CoreModels.PagedResult<ProjectModels.BudgetLineItem>
-            {
-                Items = Enumerable.Empty<ProjectModels.BudgetLineItem>(),
-                TotalCount = 0,
-                Page = options.Page,
-                PerPage = options.PerPage,
-                TotalPages = 0,
-                HasNextPage = false,
-                HasPreviousPage = false
-            };
-        }
-        catch (HttpRequestException ex)
-        {
-            _logger?.LogError(ex, "Failed to get budget line items with pagination for project {ProjectId} in company {CompanyId}", projectId, companyId);
-            throw new InvalidOperationException($"Failed to get budget line items with pagination for project {projectId} in company {companyId}", ex);
-        }
-    }
-
-    /// <summary>
-    /// Gets commitment contracts with pagination support.
-    /// </summary>
-    /// <param name="companyId">The company ID.</param>
-    /// <param name="projectId">The project ID.</param>
-    /// <param name="options">Pagination options.</param>
-    /// <param name="cancellationToken">Cancellation token for the request.</param>
-    /// <returns>A paged result of commitment contracts.</returns>
-    public async Task<CoreModels.PagedResult<ProjectModels.CommitmentContract>> GetCommitmentContractsPagedAsync(int companyId, int projectId, CoreModels.PaginationOptions options, CancellationToken cancellationToken = default)
-    {
-        ArgumentNullException.ThrowIfNull(options);
-        
-        try
-        {
-            _logger?.LogDebug("Getting commitment contracts with pagination for project {ProjectId} in company {CompanyId} (page {Page}, per page {PerPage})", projectId, companyId, options.Page, options.PerPage);
-            
-            // Placeholder implementation
-            return new CoreModels.PagedResult<ProjectModels.CommitmentContract>
-            {
-                Items = Enumerable.Empty<ProjectModels.CommitmentContract>(),
-                TotalCount = 0,
-                Page = options.Page,
-                PerPage = options.PerPage,
-                TotalPages = 0,
-                HasNextPage = false,
-                HasPreviousPage = false
-            };
-        }
-        catch (HttpRequestException ex)
-        {
-            _logger?.LogError(ex, "Failed to get commitment contracts with pagination for project {ProjectId} in company {CompanyId}", projectId, companyId);
-            throw new InvalidOperationException($"Failed to get commitment contracts with pagination for project {projectId} in company {companyId}", ex);
-        }
-    }
-
-    #endregion
-
-    #region IDisposable Implementation
-
-    /// <summary>
-    /// Disposes of the ProcoreProjectManagementClient and its resources.
-    /// </summary>
-    public void Dispose()
-    {
-        Dispose(true);
-        GC.SuppressFinalize(this);
-    }
-
-    /// <summary>
-    /// Disposes of the ProcoreProjectManagementClient and its resources.
-    /// </summary>
-    /// <param name="disposing">True if disposing, false if finalizing.</param>
-    protected virtual void Dispose(bool disposing)
-    {
-        if (!_disposed && disposing)
-        {
-            // The generated client doesn't implement IDisposable, so we don't dispose it
-            _disposed = true;
-        }
-    }
-
-    #endregion
+using System;
+using System.Collections.Generic;
+using System.Linq;
+using System.Net.Http;
+using System.Threading;
+using System.Threading.Tasks;
+using Microsoft.Extensions.Logging;
+using Microsoft.Kiota.Abstractions;
+using Procore.SDK.Core.ErrorHandling;
+using Procore.SDK.Core.Logging;
+using CoreModels = Procore.SDK.Core.Models;
+using ProjectModels = Procore.SDK.ProjectManagement.Models;
+
+namespace Procore.SDK.ProjectManagement;
+
+/// <summary>
+/// Implementation of the ProjectManagement client wrapper that provides domain-specific 
+/// convenience methods over the generated Kiota client.
+/// </summary>
+public class ProcoreProjectManagementClient : ProjectModels.IProjectManagementClient
+{
+    private readonly Procore.SDK.ProjectManagement.ProjectManagementClient _generatedClient;
+    private readonly ILogger<ProcoreProjectManagementClient>? _logger;
+    private readonly ErrorMapper? _errorMapper;
+    private readonly StructuredLogger? _structuredLogger;
+    private bool _disposed;
+
+    /// <summary>
+    /// Provides access to the underlying generated Kiota client for advanced scenarios.
+    /// </summary>
+    public object RawClient => _generatedClient;
+
+    /// <summary>
+    /// Initializes a new instance of the ProcoreProjectManagementClient.
+    /// </summary>
+    /// <param name="requestAdapter">The request adapter to use for HTTP communication.</param>
+    /// <param name="logger">Optional logger for diagnostic information.</param>
+    /// <param name="errorMapper">Optional error mapper for exception handling.</param>
+    /// <param name="structuredLogger">Optional structured logger for correlation tracking.</param>
+    public ProcoreProjectManagementClient(
+        IRequestAdapter requestAdapter, 
+        ILogger<ProcoreProjectManagementClient>? logger = null,
+        ErrorMapper? errorMapper = null,
+        StructuredLogger? structuredLogger = null)
+    {
+        _generatedClient = new Procore.SDK.ProjectManagement.ProjectManagementClient(requestAdapter);
+        _logger = logger;
+        _errorMapper = errorMapper;
+        _structuredLogger = structuredLogger;
+    }
+
+    #region Private Helper Methods
+
+    /// <summary>
+    /// Executes an operation with proper error handling and logging.
+    /// </summary>
+    private async Task<T> ExecuteWithResilienceAsync<T>(
+        Func<Task<T>> operation,
+        string operationName,
+        string? correlationId = null,
+        CancellationToken cancellationToken = default)
+    {
+        correlationId ??= Guid.NewGuid().ToString();
+        
+        using var operationScope = _structuredLogger?.BeginOperation(operationName, correlationId);
+        
+        try
+        {
+            _logger?.LogDebug("Getting projects for company {CompanyId}", companyId);
+            
+            // Placeholder implementation
+            await Task.CompletedTask.ConfigureAwait(false);
+            return Enumerable.Empty<Project>();
+        }
+        catch (HttpRequestException ex)
+        {
+            var mappedException = _errorMapper?.MapHttpException(ex, correlationId) ?? 
+                new ProcoreCoreException(ex.Message, "HTTP_ERROR", null, correlationId);
+            
+            _structuredLogger?.LogError(mappedException, operationName, correlationId, 
+                "HTTP error in operation {Operation}", operationName);
+            
+            throw mappedException;
+        }
+        catch (TaskCanceledException ex) when (cancellationToken.IsCancellationRequested)
+        {
+            _structuredLogger?.LogWarning(operationName, correlationId,
+                "Operation {Operation} was cancelled", operationName);
+            throw;
+        }
+        catch (Exception ex)
+        {
+            var wrappedException = new ProcoreCoreException(
+                $"Unexpected error in {operationName}: {ex.Message}", 
+                "UNEXPECTED_ERROR", 
+                null, 
+                correlationId);
+            
+            _structuredLogger?.LogError(wrappedException, operationName, correlationId,
+                "Unexpected error in operation {Operation}", operationName);
+            
+            throw wrappedException;
+        }
+    }
+
+    /// <summary>
+    /// Executes an operation with proper error handling and logging (void return).
+    /// </summary>
+    private async Task ExecuteWithResilienceAsync(
+        Func<Task> operation,
+        string operationName,
+        string? correlationId = null,
+        CancellationToken cancellationToken = default)
+    {
+        await ExecuteWithResilienceAsync(async () =>
+        {
+            await operation();
+            return true; // Return a dummy value
+        }, operationName, correlationId, cancellationToken);
+    }
+
+    #endregion
+
+    #region Project Operations
+
+    /// <summary>
+    /// Gets all projects for a company.
+    /// </summary>
+    /// <param name="companyId">The company ID.</param>
+    /// <param name="cancellationToken">Cancellation token for the request.</param>
+    /// <returns>A collection of projects.</returns>
+    public async Task<IEnumerable<ProjectModels.Project>> GetProjectsAsync(int companyId, CancellationToken cancellationToken = default)
+    {
+        return await ExecuteWithResilienceAsync(
+            async () =>
+            {
+                _logger?.LogDebug("Getting projects for company {CompanyId}", companyId);
+                
+                // TODO: Replace with actual implementation using generated client
+                // This is currently a placeholder implementation
+                return Enumerable.Empty<ProjectModels.Project>();
+            },
+            $"GetProjects-Company-{companyId}",
+            null,
+            cancellationToken);
+    }
+
+    /// <summary>
+    /// Gets a specific project by ID.
+    /// </summary>
+    /// <param name="companyId">The company ID.</param>
+    /// <param name="projectId">The project ID.</param>
+    /// <param name="cancellationToken">Cancellation token for the request.</param>
+    /// <returns>The project.</returns>
+    public async Task<ProjectModels.Project> GetProjectAsync(int companyId, int projectId, CancellationToken cancellationToken = default)
+    {
+        try
+        {
+            _logger?.LogDebug("Getting project {ProjectId} for company {CompanyId}", projectId, companyId);
+            
+            // Placeholder implementation
+            return new Project 
+            { 
+                Id = projectId, 
+                CompanyId = companyId,
+                Name = "Placeholder Project",
+                Status = ProjectStatus.Active,
+                IsActive = true,
+                CreatedAt = DateTime.UtcNow,
+                UpdatedAt = DateTime.UtcNow
+            };
+        }
+        catch (HttpRequestException ex)
+        {
+            _logger?.LogError(ex, "Failed to get project {ProjectId} for company {CompanyId}", projectId, companyId);
+            throw;
+        }
+    }
+
+    /// <summary>
+    /// Creates a new project.
+    /// </summary>
+    /// <param name="companyId">The company ID.</param>
+    /// <param name="request">The project creation request.</param>
+    /// <param name="cancellationToken">Cancellation token for the request.</param>
+    /// <returns>The created project.</returns>
+    public async Task<ProjectModels.Project> CreateProjectAsync(int companyId, ProjectModels.CreateProjectRequest request, CancellationToken cancellationToken = default)
+    {
+        ArgumentNullException.ThrowIfNull(request);
+        
+        return await ExecuteWithResilienceAsync(
+            async () =>
+            {
+                _logger?.LogDebug("Creating project {ProjectName} for company {CompanyId}", request.Name, companyId);
+                
+                // TODO: Replace with actual implementation using generated client
+                // This is currently a placeholder implementation
+                return new Project 
+                { 
+                    Id = 1,
+                    CompanyId = companyId,
+                    Name = request.Name,
+                    Description = request.Description,
+                    StartDate = request.StartDate,
+                    EndDate = request.EndDate,
+                    Budget = request.Budget,
+                    ProjectType = request.ProjectType,
+                    Status = ProjectStatus.Planning,
+                    Phase = ProjectPhase.PreConstruction,
+                    IsActive = true,
+                    CreatedAt = DateTime.UtcNow,
+                    UpdatedAt = DateTime.UtcNow
+                };
+            },
+            $"CreateProject-{request.Name}-Company-{companyId}",
+            null,
+            cancellationToken);
+    }
+
+    /// <summary>
+    /// Updates an existing project.
+    /// </summary>
+    /// <param name="companyId">The company ID.</param>
+    /// <param name="projectId">The project ID.</param>
+    /// <param name="request">The project update request.</param>
+    /// <param name="cancellationToken">Cancellation token for the request.</param>
+    /// <returns>The updated project.</returns>
+    public async Task<ProjectModels.Project> UpdateProjectAsync(int companyId, int projectId, ProjectModels.UpdateProjectRequest request, CancellationToken cancellationToken = default)
+    {
+        ArgumentNullException.ThrowIfNull(request);
+        
+        try
+        {
+            _logger?.LogDebug("Updating project {ProjectId} for company {CompanyId}", projectId, companyId);
+            
+            // Placeholder implementation
+            return new Project 
+            { 
+                Id = projectId,
+                CompanyId = companyId,
+                Name = request.Name ?? "Updated Project",
+                Description = request.Description ?? "Updated Description",
+                Status = request.Status ?? ProjectStatus.Active,
+                StartDate = request.StartDate,
+                EndDate = request.EndDate,
+                Budget = request.Budget,
+                IsActive = true,
+                UpdatedAt = DateTime.UtcNow
+            };
+        }
+        catch (HttpRequestException ex)
+        {
+            _logger?.LogError(ex, "Failed to update project {ProjectId} for company {CompanyId}", projectId, companyId);
+            throw;
+        }
+    }
+
+    /// <summary>
+    /// Deletes a project.
+    /// </summary>
+    /// <param name="companyId">The company ID.</param>
+    /// <param name="projectId">The project ID.</param>
+    /// <param name="cancellationToken">Cancellation token for the request.</param>
+    public async Task DeleteProjectAsync(int companyId, int projectId, CancellationToken cancellationToken = default)
+    {
+        try
+        {
+            _logger?.LogDebug("Deleting project {ProjectId} for company {CompanyId}", projectId, companyId);
+            
+            // Placeholder implementation
+            await Task.CompletedTask.ConfigureAwait(false);
+        }
+        catch (HttpRequestException ex)
+        {
+            _logger?.LogError(ex, "Failed to delete project {ProjectId} for company {CompanyId}", projectId, companyId);
+            throw;
+        }
+    }
+
+    #endregion
+
+    #region Budget Operations
+
+    /// <summary>
+    /// Gets all budget line items for a project.
+    /// </summary>
+    /// <param name="companyId">The company ID.</param>
+    /// <param name="projectId">The project ID.</param>
+    /// <param name="cancellationToken">Cancellation token for the request.</param>
+    /// <returns>A collection of budget line items.</returns>
+    public async Task<IEnumerable<ProjectModels.BudgetLineItem>> GetBudgetLineItemsAsync(int companyId, int projectId, CancellationToken cancellationToken = default)
+    {
+        try
+        {
+            _logger?.LogDebug("Getting budget line items for project {ProjectId} in company {CompanyId}", projectId, companyId);
+            
+            // Placeholder implementation
+            await Task.CompletedTask.ConfigureAwait(false);
+            return Enumerable.Empty<BudgetLineItem>();
+        }
+        catch (HttpRequestException ex)
+        {
+            _logger?.LogError(ex, "Failed to get budget line items for project {ProjectId} in company {CompanyId}", projectId, companyId);
+            throw;
+        }
+    }
+
+    /// <summary>
+    /// Gets a specific budget line item by ID.
+    /// </summary>
+    /// <param name="companyId">The company ID.</param>
+    /// <param name="projectId">The project ID.</param>
+    /// <param name="lineItemId">The budget line item ID.</param>
+    /// <param name="cancellationToken">Cancellation token for the request.</param>
+    /// <returns>The budget line item.</returns>
+    public async Task<ProjectModels.BudgetLineItem> GetBudgetLineItemAsync(int companyId, int projectId, int lineItemId, CancellationToken cancellationToken = default)
+    {
+        try
+        {
+            _logger?.LogDebug("Getting budget line item {LineItemId} for project {ProjectId} in company {CompanyId}", lineItemId, projectId, companyId);
+            
+            // Placeholder implementation
+            return new BudgetLineItem 
+            { 
+                Id = lineItemId,
+                ProjectId = projectId,
+                WbsCode = "1.1.1",
+                Description = "Placeholder Budget Line Item",
+                BudgetAmount = 10000m,
+                ActualAmount = 8500m,
+                VarianceAmount = -1500m,
+                CostCode = "01000",
+                CreatedAt = DateTime.UtcNow,
+                UpdatedAt = DateTime.UtcNow
+            };
+        }
+        catch (HttpRequestException ex)
+        {
+            _logger?.LogError(ex, "Failed to get budget line item {LineItemId} for project {ProjectId} in company {CompanyId}", lineItemId, projectId, companyId);
+            throw;
+        }
+    }
+
+    /// <summary>
+    /// Creates a new budget change.
+    /// </summary>
+    /// <param name="companyId">The company ID.</param>
+    /// <param name="projectId">The project ID.</param>
+    /// <param name="request">The budget change creation request.</param>
+    /// <param name="cancellationToken">Cancellation token for the request.</param>
+    /// <returns>The created budget change.</returns>
+    public async Task<ProjectModels.BudgetChange> CreateBudgetChangeAsync(int companyId, int projectId, ProjectModels.CreateBudgetChangeRequest request, CancellationToken cancellationToken = default)
+    {
+        ArgumentNullException.ThrowIfNull(request);
+        
+        try
+        {
+            _logger?.LogDebug("Creating budget change for project {ProjectId} in company {CompanyId}", projectId, companyId);
+            
+            // Placeholder implementation
+            return new BudgetChange 
+            { 
+                Id = 1,
+                ProjectId = projectId,
+                Description = request.Description,
+                Amount = request.Amount,
+                Status = BudgetChangeStatus.Draft,
+                CreatedAt = DateTime.UtcNow,
+                CreatedBy = 1,
+                LineItems = request.LineItems
+            };
+        }
+        catch (HttpRequestException ex)
+        {
+            _logger?.LogError(ex, "Failed to create budget change for project {ProjectId} in company {CompanyId}", projectId, companyId);
+            throw;
+        }
+    }
+
+    /// <summary>
+    /// Gets all budget changes for a project.
+    /// </summary>
+    /// <param name="companyId">The company ID.</param>
+    /// <param name="projectId">The project ID.</param>
+    /// <param name="cancellationToken">Cancellation token for the request.</param>
+    /// <returns>A collection of budget changes.</returns>
+    public async Task<IEnumerable<ProjectModels.BudgetChange>> GetBudgetChangesAsync(int companyId, int projectId, CancellationToken cancellationToken = default)
+    {
+        try
+        {
+            _logger?.LogDebug("Getting budget changes for project {ProjectId} in company {CompanyId}", projectId, companyId);
+            
+            // Placeholder implementation
+            await Task.CompletedTask.ConfigureAwait(false);
+            return Enumerable.Empty<BudgetChange>();
+        }
+        catch (HttpRequestException ex)
+        {
+            _logger?.LogError(ex, "Failed to get budget changes for project {ProjectId} in company {CompanyId}", projectId, companyId);
+            throw;
+        }
+    }
+
+    #endregion
+
+    #region Contract Operations
+
+    /// <summary>
+    /// Gets all commitment contracts for a project.
+    /// </summary>
+    /// <param name="companyId">The company ID.</param>
+    /// <param name="projectId">The project ID.</param>
+    /// <param name="cancellationToken">Cancellation token for the request.</param>
+    /// <returns>A collection of commitment contracts.</returns>
+    public async Task<IEnumerable<ProjectModels.CommitmentContract>> GetCommitmentContractsAsync(int companyId, int projectId, CancellationToken cancellationToken = default)
+    {
+        try
+        {
+            _logger?.LogDebug("Getting commitment contracts for project {ProjectId} in company {CompanyId}", projectId, companyId);
+            
+            await Task.CompletedTask.ConfigureAwait(false);
+            return Enumerable.Empty<CommitmentContract>();
+        }
+        catch (HttpRequestException ex)
+        {
+            _logger?.LogError(ex, "Failed to get commitment contracts for project {ProjectId} in company {CompanyId}", projectId, companyId);
+            throw;
+        }
+    }
+
+    /// <summary>
+    /// Gets a specific commitment contract by ID.
+    /// </summary>
+    /// <param name="companyId">The company ID.</param>
+    /// <param name="projectId">The project ID.</param>
+    /// <param name="contractId">The contract ID.</param>
+    /// <param name="cancellationToken">Cancellation token for the request.</param>
+    /// <returns>The commitment contract.</returns>
+    public async Task<ProjectModels.CommitmentContract> GetCommitmentContractAsync(int companyId, int projectId, int contractId, CancellationToken cancellationToken = default)
+    {
+        try
+        {
+            _logger?.LogDebug("Getting commitment contract {ContractId} for project {ProjectId} in company {CompanyId}", contractId, projectId, companyId);
+            
+            // Placeholder implementation
+            return new CommitmentContract 
+            { 
+                Id = contractId,
+                ProjectId = projectId,
+                Title = "Placeholder Contract",
+                ContractNumber = "C-001",
+                ContractAmount = 50000m,
+                Status = ContractStatus.Draft,
+                VendorId = 1,
+                CreatedAt = DateTime.UtcNow,
+                UpdatedAt = DateTime.UtcNow
+            };
+        }
+        catch (HttpRequestException ex)
+        {
+            _logger?.LogError(ex, "Failed to get commitment contract {ContractId} for project {ProjectId} in company {CompanyId}", contractId, projectId, companyId);
+            throw;
+        }
+    }
+
+    /// <summary>
+    /// Creates a new change order.
+    /// </summary>
+    /// <param name="companyId">The company ID.</param>
+    /// <param name="projectId">The project ID.</param>
+    /// <param name="request">The change order creation request.</param>
+    /// <param name="cancellationToken">Cancellation token for the request.</param>
+    /// <returns>The created change order.</returns>
+    public async Task<ProjectModels.ChangeOrder> CreateChangeOrderAsync(int companyId, int projectId, ProjectModels.CreateChangeOrderRequest request, CancellationToken cancellationToken = default)
+    {
+        ArgumentNullException.ThrowIfNull(request);
+        
+        try
+        {
+            _logger?.LogDebug("Creating change order for project {ProjectId} in company {CompanyId}", projectId, companyId);
+            
+            // Placeholder implementation
+            return new ChangeOrder 
+            { 
+                Id = 1,
+                ProjectId = projectId,
+                ContractId = request.ContractId,
+                Title = request.Title,
+                Number = request.Number,
+                Amount = request.Amount,
+                Status = ChangeOrderStatus.Draft,
+                Type = request.Type,
+                Description = request.Description,
+                CreatedAt = DateTime.UtcNow,
+                UpdatedAt = DateTime.UtcNow
+            };
+        }
+        catch (HttpRequestException ex)
+        {
+            _logger?.LogError(ex, "Failed to create change order for project {ProjectId} in company {CompanyId}", projectId, companyId);
+            throw;
+        }
+    }
+
+    /// <summary>
+    /// Gets all change orders for a project.
+    /// </summary>
+    /// <param name="companyId">The company ID.</param>
+    /// <param name="projectId">The project ID.</param>
+    /// <param name="cancellationToken">Cancellation token for the request.</param>
+    /// <returns>A collection of change orders.</returns>
+    public async Task<IEnumerable<ProjectModels.ChangeOrder>> GetChangeOrdersAsync(int companyId, int projectId, CancellationToken cancellationToken = default)
+    {
+        try
+        {
+            _logger?.LogDebug("Getting change orders for project {ProjectId} in company {CompanyId}", projectId, companyId);
+            
+            // Placeholder implementation
+            await Task.CompletedTask.ConfigureAwait(false);
+            return Enumerable.Empty<ChangeOrder>();
+        }
+        catch (HttpRequestException ex)
+        {
+            _logger?.LogError(ex, "Failed to get change orders for project {ProjectId} in company {CompanyId}", projectId, companyId);
+            throw;
+        }
+    }
+
+    #endregion
+
+    #region Workflow Operations
+
+    /// <summary>
+    /// Gets all workflow instances for a project.
+    /// </summary>
+    /// <param name="companyId">The company ID.</param>
+    /// <param name="projectId">The project ID.</param>
+    /// <param name="cancellationToken">Cancellation token for the request.</param>
+    /// <returns>A collection of workflow instances.</returns>
+    public async Task<IEnumerable<ProjectModels.WorkflowInstance>> GetWorkflowInstancesAsync(int companyId, int projectId, CancellationToken cancellationToken = default)
+    {
+        try
+        {
+            _logger?.LogDebug("Getting workflow instances for project {ProjectId} in company {CompanyId}", projectId, companyId);
+            
+            // Placeholder implementation
+            await Task.CompletedTask.ConfigureAwait(false);
+            return Enumerable.Empty<WorkflowInstance>();
+        }
+        catch (HttpRequestException ex)
+        {
+            _logger?.LogError(ex, "Failed to get workflow instances for project {ProjectId} in company {CompanyId}", projectId, companyId);
+            throw;
+        }
+    }
+
+    /// <summary>
+    /// Gets a specific workflow instance by ID.
+    /// </summary>
+    /// <param name="companyId">The company ID.</param>
+    /// <param name="projectId">The project ID.</param>
+    /// <param name="workflowId">The workflow instance ID.</param>
+    /// <param name="cancellationToken">Cancellation token for the request.</param>
+    /// <returns>The workflow instance.</returns>
+    public async Task<ProjectModels.WorkflowInstance> GetWorkflowInstanceAsync(int companyId, int projectId, int workflowId, CancellationToken cancellationToken = default)
+    {
+        try
+        {
+            _logger?.LogDebug("Getting workflow instance {WorkflowId} for project {ProjectId} in company {CompanyId}", workflowId, projectId, companyId);
+            
+            // Placeholder implementation
+            return new WorkflowInstance 
+            { 
+                Id = workflowId,
+                ProjectId = projectId,
+                Title = "Placeholder Workflow",
+                Status = WorkflowStatus.Active,
+                CreatedAt = DateTime.UtcNow,
+                CreatedBy = 1
+            };
+        }
+        catch (HttpRequestException ex)
+        {
+            _logger?.LogError(ex, "Failed to get workflow instance {WorkflowId} for project {ProjectId} in company {CompanyId}", workflowId, projectId, companyId);
+            throw;
+        }
+    }
+
+    /// <summary>
+    /// Restarts a workflow instance.
+    /// </summary>
+    /// <param name="companyId">The company ID.</param>
+    /// <param name="projectId">The project ID.</param>
+    /// <param name="workflowId">The workflow instance ID.</param>
+    /// <param name="cancellationToken">Cancellation token for the request.</param>
+    public async Task RestartWorkflowAsync(int companyId, int projectId, int workflowId, CancellationToken cancellationToken = default)
+    {
+        try
+        {
+            _logger?.LogDebug("Restarting workflow instance {WorkflowId} for project {ProjectId} in company {CompanyId}", workflowId, projectId, companyId);
+            
+            // Placeholder implementation
+            await Task.CompletedTask.ConfigureAwait(false);
+        }
+        catch (HttpRequestException ex)
+        {
+            _logger?.LogError(ex, "Failed to restart workflow instance {WorkflowId} for project {ProjectId} in company {CompanyId}", workflowId, projectId, companyId);
+            throw;
+        }
+    }
+
+    /// <summary>
+    /// Terminates a workflow instance.
+    /// </summary>
+    /// <param name="companyId">The company ID.</param>
+    /// <param name="projectId">The project ID.</param>
+    /// <param name="workflowId">The workflow instance ID.</param>
+    /// <param name="cancellationToken">Cancellation token for the request.</param>
+    public async Task TerminateWorkflowAsync(int companyId, int projectId, int workflowId, CancellationToken cancellationToken = default)
+    {
+        try
+        {
+            _logger?.LogDebug("Terminating workflow instance {WorkflowId} for project {ProjectId} in company {CompanyId}", workflowId, projectId, companyId);
+            
+            // Placeholder implementation
+            await Task.CompletedTask.ConfigureAwait(false);
+        }
+        catch (HttpRequestException ex)
+        {
+            _logger?.LogError(ex, "Failed to terminate workflow instance {WorkflowId} for project {ProjectId} in company {CompanyId}", workflowId, projectId, companyId);
+            throw;
+        }
+    }
+
+    #endregion
+
+    #region Meeting Operations
+
+    /// <summary>
+    /// Gets all meetings for a project.
+    /// </summary>
+    /// <param name="companyId">The company ID.</param>
+    /// <param name="projectId">The project ID.</param>
+    /// <param name="cancellationToken">Cancellation token for the request.</param>
+    /// <returns>A collection of meetings.</returns>
+    public async Task<IEnumerable<ProjectModels.Meeting>> GetMeetingsAsync(int companyId, int projectId, CancellationToken cancellationToken = default)
+    {
+        try
+        {
+            _logger?.LogDebug("Getting meetings for project {ProjectId} in company {CompanyId}", projectId, companyId);
+            
+            // Placeholder implementation
+            await Task.CompletedTask.ConfigureAwait(false);
+            return Enumerable.Empty<Meeting>();
+        }
+        catch (HttpRequestException ex)
+        {
+            _logger?.LogError(ex, "Failed to get meetings for project {ProjectId} in company {CompanyId}", projectId, companyId);
+            throw;
+        }
+    }
+
+    /// <summary>
+    /// Gets a specific meeting by ID.
+    /// </summary>
+    /// <param name="companyId">The company ID.</param>
+    /// <param name="projectId">The project ID.</param>
+    /// <param name="meetingId">The meeting ID.</param>
+    /// <param name="cancellationToken">Cancellation token for the request.</param>
+    /// <returns>The meeting.</returns>
+    public async Task<ProjectModels.Meeting> GetMeetingAsync(int companyId, int projectId, int meetingId, CancellationToken cancellationToken = default)
+    {
+        try
+        {
+            _logger?.LogDebug("Getting meeting {MeetingId} for project {ProjectId} in company {CompanyId}", meetingId, projectId, companyId);
+            
+            // Placeholder implementation
+            return new Meeting 
+            { 
+                Id = meetingId,
+                ProjectId = projectId,
+                Title = "Placeholder Meeting",
+                ScheduledDate = DateTime.UtcNow.AddDays(7),
+                Location = "Conference Room A",
+                Status = MeetingStatus.Scheduled,
+                AttendeeIds = new List<int> { 1, 2, 3 },
+                CreatedAt = DateTime.UtcNow,
+                UpdatedAt = DateTime.UtcNow
+            };
+        }
+        catch (HttpRequestException ex)
+        {
+            _logger?.LogError(ex, "Failed to get meeting {MeetingId} for project {ProjectId} in company {CompanyId}", meetingId, projectId, companyId);
+            throw;
+        }
+    }
+
+    /// <summary>
+    /// Creates a new meeting.
+    /// </summary>
+    /// <param name="companyId">The company ID.</param>
+    /// <param name="projectId">The project ID.</param>
+    /// <param name="request">The meeting creation request.</param>
+    /// <param name="cancellationToken">Cancellation token for the request.</param>
+    /// <returns>The created meeting.</returns>
+    public async Task<ProjectModels.Meeting> CreateMeetingAsync(int companyId, int projectId, ProjectModels.CreateMeetingRequest request, CancellationToken cancellationToken = default)
+    {
+        ArgumentNullException.ThrowIfNull(request);
+        
+        try
+        {
+            _logger?.LogDebug("Creating meeting for project {ProjectId} in company {CompanyId}", projectId, companyId);
+            
+            // Placeholder implementation
+            return new Meeting 
+            { 
+                Id = 1,
+                ProjectId = projectId,
+                Title = request.Title,
+                ScheduledDate = request.ScheduledDate,
+                Location = request.Location,
+                Status = MeetingStatus.Scheduled,
+                AttendeeIds = request.AttendeeIds,
+                CreatedAt = DateTime.UtcNow,
+                UpdatedAt = DateTime.UtcNow
+            };
+        }
+        catch (HttpRequestException ex)
+        {
+            _logger?.LogError(ex, "Failed to create meeting for project {ProjectId} in company {CompanyId}", projectId, companyId);
+            throw;
+        }
+    }
+
+    /// <summary>
+    /// Updates an existing meeting.
+    /// </summary>
+    /// <param name="companyId">The company ID.</param>
+    /// <param name="projectId">The project ID.</param>
+    /// <param name="meetingId">The meeting ID.</param>
+    /// <param name="request">The meeting update request.</param>
+    /// <param name="cancellationToken">Cancellation token for the request.</param>
+    /// <returns>The updated meeting.</returns>
+    public async Task<ProjectModels.Meeting> UpdateMeetingAsync(int companyId, int projectId, int meetingId, ProjectModels.CreateMeetingRequest request, CancellationToken cancellationToken = default)
+    {
+        ArgumentNullException.ThrowIfNull(request);
+        
+        try
+        {
+            _logger?.LogDebug("Updating meeting {MeetingId} for project {ProjectId} in company {CompanyId}", meetingId, projectId, companyId);
+            
+            // Placeholder implementation
+            return new Meeting 
+            { 
+                Id = meetingId,
+                ProjectId = projectId,
+                Title = request.Title,
+                ScheduledDate = request.ScheduledDate,
+                Location = request.Location,
+                Status = MeetingStatus.Scheduled,
+                AttendeeIds = request.AttendeeIds,
+                UpdatedAt = DateTime.UtcNow
+            };
+        }
+        catch (HttpRequestException ex)
+        {
+            _logger?.LogError(ex, "Failed to update meeting {MeetingId} for project {ProjectId} in company {CompanyId}", meetingId, projectId, companyId);
+            throw;
+        }
+    }
+
+    #endregion
+
+    #region Convenience Methods
+
+    /// <summary>
+    /// Gets all active projects for a company.
+    /// </summary>
+    /// <param name="companyId">The company ID.</param>
+    /// <param name="cancellationToken">Cancellation token for the request.</param>
+    /// <returns>A collection of active projects.</returns>
+    public async Task<IEnumerable<ProjectModels.Project>> GetActiveProjectsAsync(int companyId, CancellationToken cancellationToken = default)
+    {
+        try
+        {
+            _logger?.LogDebug("Getting active projects for company {CompanyId}", companyId);
+            
+            // Placeholder implementation
+            await Task.CompletedTask.ConfigureAwait(false);
+            return Enumerable.Empty<Project>();
+        }
+        catch (HttpRequestException ex)
+        {
+            _logger?.LogError(ex, "Failed to get active projects for company {CompanyId}", companyId);
+            throw new InvalidOperationException($"Failed to get active projects for company {companyId}", ex);
+        }
+    }
+
+    /// <summary>
+    /// Gets a project by name.
+    /// </summary>
+    /// <param name="companyId">The company ID.</param>
+    /// <param name="projectName">The project name.</param>
+    /// <param name="cancellationToken">Cancellation token for the request.</param>
+    /// <returns>The project.</returns>
+    public async Task<ProjectModels.Project> GetProjectByNameAsync(int companyId, string projectName, CancellationToken cancellationToken = default)
+    {
+        if (string.IsNullOrEmpty(projectName))
+        {
+            throw new ArgumentException("Project name cannot be null or empty", nameof(projectName));
+        }
+        
+        try
+        {
+            _logger?.LogDebug("Getting project by name {ProjectName} for company {CompanyId}", projectName, companyId);
+            
+            // Placeholder implementation
+            return new Project 
+            { 
+                Id = 1,
+                CompanyId = companyId,
+                Name = projectName,
+                Status = ProjectStatus.Active,
+                IsActive = true
+            };
+        }
+        catch (HttpRequestException ex)
+        {
+            _logger?.LogError(ex, "Failed to get project by name {ProjectName} for company {CompanyId}", projectName, companyId);
+            throw new InvalidOperationException($"Failed to get project by name {projectName} for company {companyId}", ex);
+        }
+    }
+
+    /// <summary>
+    /// Gets the total budget amount for a project.
+    /// </summary>
+    /// <param name="companyId">The company ID.</param>
+    /// <param name="projectId">The project ID.</param>
+    /// <param name="cancellationToken">Cancellation token for the request.</param>
+    /// <returns>The total budget amount.</returns>
+    public async Task<decimal> GetProjectBudgetTotalAsync(int companyId, int projectId, CancellationToken cancellationToken = default)
+    {
+        try
+        {
+            _logger?.LogDebug("Getting budget total for project {ProjectId} in company {CompanyId}", projectId, companyId);
+            
+            // Placeholder implementation
+            await Task.CompletedTask.ConfigureAwait(false);
+            return 100000m;
+        }
+        catch (HttpRequestException ex)
+        {
+            _logger?.LogError(ex, "Failed to get budget total for project {ProjectId} in company {CompanyId}", projectId, companyId);
+            throw new InvalidOperationException($"Failed to get budget total for project {projectId} in company {companyId}", ex);
+        }
+    }
+
+    /// <summary>
+    /// Gets budget variances that exceed a threshold percentage.
+    /// </summary>
+    /// <param name="companyId">The company ID.</param>
+    /// <param name="projectId">The project ID.</param>
+    /// <param name="thresholdPercentage">The variance threshold percentage.</param>
+    /// <param name="cancellationToken">Cancellation token for the request.</param>
+    /// <returns>A collection of budget variances.</returns>
+    public async Task<IEnumerable<ProjectModels.BudgetVariance>> GetBudgetVariancesAsync(int companyId, int projectId, decimal thresholdPercentage, CancellationToken cancellationToken = default)
+    {
+        try
+        {
+            _logger?.LogDebug("Getting budget variances for project {ProjectId} in company {CompanyId} with threshold {Threshold}%", projectId, companyId, thresholdPercentage);
+            
+            // Placeholder implementation
+            await Task.CompletedTask.ConfigureAwait(false);
+            return Enumerable.Empty<BudgetVariance>();
+        }
+        catch (HttpRequestException ex)
+        {
+            _logger?.LogError(ex, "Failed to get budget variances for project {ProjectId} in company {CompanyId}", projectId, companyId);
+            throw new InvalidOperationException($"Failed to get budget variances for project {projectId} in company {companyId}", ex);
+        }
+    }
+
+    #endregion
+
+    #region Pagination Support
+
+    /// <summary>
+    /// Gets projects with pagination support.
+    /// </summary>
+    /// <param name="companyId">The company ID.</param>
+    /// <param name="options">Pagination options.</param>
+    /// <param name="cancellationToken">Cancellation token for the request.</param>
+    /// <returns>A paged result of projects.</returns>
+    public async Task<CoreModels.PagedResult<ProjectModels.Project>> GetProjectsPagedAsync(int companyId, CoreModels.PaginationOptions options, CancellationToken cancellationToken = default)
+    {
+        ArgumentNullException.ThrowIfNull(options);
+        
+        try
+        {
+            _logger?.LogDebug("Getting projects with pagination for company {CompanyId} (page {Page}, per page {PerPage})", companyId, options.Page, options.PerPage);
+            
+            // Placeholder implementation
+            return new CoreModels.PagedResult<ProjectModels.Project>
+            {
+                Items = Enumerable.Empty<ProjectModels.Project>(),
+                TotalCount = 0,
+                Page = options.Page,
+                PerPage = options.PerPage,
+                TotalPages = 0,
+                HasNextPage = false,
+                HasPreviousPage = false
+            };
+        }
+        catch (HttpRequestException ex)
+        {
+            _logger?.LogError(ex, "Failed to get projects with pagination for company {CompanyId}", companyId);
+            throw new InvalidOperationException($"Failed to get projects with pagination for company {companyId}", ex);
+        }
+    }
+
+    /// <summary>
+    /// Gets budget line items with pagination support.
+    /// </summary>
+    /// <param name="companyId">The company ID.</param>
+    /// <param name="projectId">The project ID.</param>
+    /// <param name="options">Pagination options.</param>
+    /// <param name="cancellationToken">Cancellation token for the request.</param>
+    /// <returns>A paged result of budget line items.</returns>
+    public async Task<CoreModels.PagedResult<ProjectModels.BudgetLineItem>> GetBudgetLineItemsPagedAsync(int companyId, int projectId, CoreModels.PaginationOptions options, CancellationToken cancellationToken = default)
+    {
+        ArgumentNullException.ThrowIfNull(options);
+        
+        try
+        {
+            _logger?.LogDebug("Getting budget line items with pagination for project {ProjectId} in company {CompanyId} (page {Page}, per page {PerPage})", projectId, companyId, options.Page, options.PerPage);
+            
+            // Placeholder implementation
+            return new CoreModels.PagedResult<ProjectModels.BudgetLineItem>
+            {
+                Items = Enumerable.Empty<ProjectModels.BudgetLineItem>(),
+                TotalCount = 0,
+                Page = options.Page,
+                PerPage = options.PerPage,
+                TotalPages = 0,
+                HasNextPage = false,
+                HasPreviousPage = false
+            };
+        }
+        catch (HttpRequestException ex)
+        {
+            _logger?.LogError(ex, "Failed to get budget line items with pagination for project {ProjectId} in company {CompanyId}", projectId, companyId);
+            throw new InvalidOperationException($"Failed to get budget line items with pagination for project {projectId} in company {companyId}", ex);
+        }
+    }
+
+    /// <summary>
+    /// Gets commitment contracts with pagination support.
+    /// </summary>
+    /// <param name="companyId">The company ID.</param>
+    /// <param name="projectId">The project ID.</param>
+    /// <param name="options">Pagination options.</param>
+    /// <param name="cancellationToken">Cancellation token for the request.</param>
+    /// <returns>A paged result of commitment contracts.</returns>
+    public async Task<CoreModels.PagedResult<ProjectModels.CommitmentContract>> GetCommitmentContractsPagedAsync(int companyId, int projectId, CoreModels.PaginationOptions options, CancellationToken cancellationToken = default)
+    {
+        ArgumentNullException.ThrowIfNull(options);
+        
+        try
+        {
+            _logger?.LogDebug("Getting commitment contracts with pagination for project {ProjectId} in company {CompanyId} (page {Page}, per page {PerPage})", projectId, companyId, options.Page, options.PerPage);
+            
+            // Placeholder implementation
+            return new CoreModels.PagedResult<ProjectModels.CommitmentContract>
+            {
+                Items = Enumerable.Empty<ProjectModels.CommitmentContract>(),
+                TotalCount = 0,
+                Page = options.Page,
+                PerPage = options.PerPage,
+                TotalPages = 0,
+                HasNextPage = false,
+                HasPreviousPage = false
+            };
+        }
+        catch (HttpRequestException ex)
+        {
+            _logger?.LogError(ex, "Failed to get commitment contracts with pagination for project {ProjectId} in company {CompanyId}", projectId, companyId);
+            throw new InvalidOperationException($"Failed to get commitment contracts with pagination for project {projectId} in company {companyId}", ex);
+        }
+    }
+
+    #endregion
+
+    #region IDisposable Implementation
+
+    /// <summary>
+    /// Disposes of the ProcoreProjectManagementClient and its resources.
+    /// </summary>
+    public void Dispose()
+    {
+        Dispose(true);
+        GC.SuppressFinalize(this);
+    }
+
+    /// <summary>
+    /// Disposes of the ProcoreProjectManagementClient and its resources.
+    /// </summary>
+    /// <param name="disposing">True if disposing, false if finalizing.</param>
+    protected virtual void Dispose(bool disposing)
+    {
+        if (!_disposed && disposing)
+        {
+            // The generated client doesn't implement IDisposable, so we don't dispose it
+            _disposed = true;
+        }
+    }
+
+    #endregion
 }